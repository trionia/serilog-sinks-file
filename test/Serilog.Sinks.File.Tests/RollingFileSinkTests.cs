--- conflicted
+++ resolved
@@ -1,4 +1,4 @@
-﻿using System;
+using System;
 using System.Collections.Generic;
 using System.IO;
 using System.IO.Compression;
@@ -72,7 +72,6 @@
         }
 
         [Fact]
-<<<<<<< HEAD
         public void WhenRetentionTimeIsSetOldFilesAreDeleted()
         {
             LogEvent e1 = Some.InformationEvent(DateTime.Today.AddDays(-5)),
@@ -119,7 +118,17 @@
 
             TestRollingEventSequence(
                 (pf, wt) => wt.File(pf, retainedFileCountLimit: 2, retainedFileTimeLimit: TimeSpan.FromDays(10), rollingInterval: RollingInterval.Day),
-=======
+                new[] {e1, e2, e3},
+                files =>
+                {
+                    Assert.Equal(3, files.Count);
+                    Assert.True(!System.IO.File.Exists(files[0]));
+                    Assert.True(System.IO.File.Exists(files[1]));
+                    Assert.True(System.IO.File.Exists(files[2]));
+                });
+        }
+      
+        [Fact]
         public void WhenRetentionCountAndArchivingHookIsSetOldFilesAreCopiedAndOriginalDeleted()
         {
             const string archiveDirectory = "OldLogs";
@@ -129,7 +138,6 @@
 
             TestRollingEventSequence(
                 (pf, wt) => wt.File(pf, retainedFileCountLimit: 2, rollingInterval: RollingInterval.Day, hooks: new ArchiveOldLogsHook(archiveDirectory)),
->>>>>>> 1093c3ba
                 new[] {e1, e2, e3},
                 files =>
                 {
@@ -137,11 +145,7 @@
                     Assert.True(!System.IO.File.Exists(files[0]));
                     Assert.True(System.IO.File.Exists(files[1]));
                     Assert.True(System.IO.File.Exists(files[2]));
-<<<<<<< HEAD
-=======
-
                     Assert.True(System.IO.File.Exists(ArchiveOldLogsHook.AddTopDirectory(files[0], archiveDirectory)));
->>>>>>> 1093c3ba
                 });
         }
 
